--- conflicted
+++ resolved
@@ -201,25 +201,9 @@
             data_image_src=full_image_base64,
             cls="reset-button pointer-events-auto font-mono text-xs h-5 rounded-none px-2",
         )
-<<<<<<< HEAD
-        # Print the fields that start with 'sim_map'
-        # Choose a random one to display
-        # if show_sim_map:
-        #     sim_map_fields = []
-        #     for key, value in fields.items():
-        #         if key.startswith("sim_map"):
-        #             sim_map_fields.append(key)
-        #     if sim_map_fields:
-        #         print(f"Sim map fields: {sim_map_fields}")
-        #         # Just choose a random sim_map field for now
-        #         selected_sim_map = random.choice(sim_map_fields)
-        #         print(f"Selected sim_map: {selected_sim_map}")
-        #         sim_map_base64 = f"data:image/jpeg;base64,{fields[selected_sim_map]}"
         result_items.append(
             Div(
                 Div(
-                    # Just a placeholder for the similarity map
-                    # Show it above the image
                     Div(
                         id="similarity-map",
                         # Set up the SSE connection to receive the similarity map
@@ -230,13 +214,6 @@
                         sse_close="close",  # Event to signal closing the SSE connection
                         hx_swap="innerHTML",  # Swap the content of this Div when similarity map arrives
                     ),
-                    Img(
-                        src=base64_image,
-=======
-
-        result_items.append(
-            Div(
-                Div(
                     Div(
                         *sim_map_buttons,
                         reset_button,
@@ -244,7 +221,6 @@
                     ),
                     Img(
                         src=full_image_base64,
->>>>>>> 86f7730a
                         alt=fields["title"],
                         cls="result-image max-w-full h-auto",
                     ),
