--- conflicted
+++ resolved
@@ -5,11 +5,7 @@
 from lucide_fasthtml import Lucide
 from shad4fast import Badge, Button, Input, Label, RadioGroup, RadioGroupItem
 
-<<<<<<< HEAD
-# JavaScript to check the input value and enable/disable the search button
-=======
 # JavaScript to check the input value and enable/disable the search button and radio buttons
->>>>>>> 7a352b81
 check_input_script = Script(
     """
         window.onload = function() {
@@ -28,17 +24,10 @@
             input.addEventListener('input', checkInputValue);  // Listen for input changes
             checkInputValue();  // Initial check when the page loads
         };
-<<<<<<< HEAD
-        """
+    """
 )
 
-# JavaScript to handle the image swapping and reset button on the search results
-=======
-    """
-)
-
 # JavaScript to handle the image swapping, reset button, and active class toggling
->>>>>>> 7a352b81
 image_swapping = Script(
     """
     document.addEventListener('click', function (e) {
@@ -46,19 +35,12 @@
             const newSrc = e.target.getAttribute('data-image-src');
             const img = e.target.closest('.relative').querySelector('.result-image');
             img.src = newSrc;
-<<<<<<< HEAD
-        }
-    });
-    """
-)
-=======
 
             // Remove 'active' class from previously active button
             const activeButton = document.querySelector('.sim-map-button.active');
             if (activeButton) {
                 activeButton.classList.remove('active');
             }
->>>>>>> 7a352b81
 
             // Add 'active' class to the clicked button (if it's a sim-map button)
             if (e.target.classList.contains('sim-map-button')) {
@@ -125,11 +107,7 @@
             cls="flex justify-between",
         ),
         check_input_script,
-<<<<<<< HEAD
-        action=f"/search?query={quote_plus(query_value)}",  # This takes the user to /search with the loading message
-=======
         action=f"/search?query={quote_plus(query_value)}&ranking={quote_plus(ranking_value)}",
->>>>>>> 7a352b81
         method="GET",
         hx_get=f"/fetch_results?query={quote_plus(query_value)}&ranking={quote_plus(ranking_value)}",
         hx_trigger="load",
@@ -267,25 +245,11 @@
             size="sm",
             data_image_src=full_image_base64,
             cls="reset-button pointer-events-auto font-mono text-xs h-5 rounded-none px-2",
-<<<<<<< HEAD
-        )
-=======
-        )
-
-        # Add "Tokens" button - this has no action, just a placeholder
-        tokens_button = Button(
-            Lucide(icon="images", size="15"),
-            "Tokens",
-            size="sm",
-            cls="tokens-button flex gap-[3px] font-bold pointer-events-none font-mono text-xs h-5 rounded-none px-2",
-        )
-
->>>>>>> 7a352b81
+        )
         result_items.append(
             Div(
                 Div(
                     Div(
-<<<<<<< HEAD
                         id="similarity-map",
                         # Set up the SSE connection to receive the similarity map
                         hx_ext="sse",
@@ -296,9 +260,6 @@
                         hx_swap="innerHTML",  # Swap the content of this Div when similarity map arrives
                     ),
                     Div(
-=======
-                        tokens_button,
->>>>>>> 7a352b81
                         *sim_map_buttons,
                         reset_button,
                         cls="flex flex-wrap gap-px w-full  pointer-events-none",
