--- conflicted
+++ resolved
@@ -3,12 +3,8 @@
 import sys
 import os
 from time import time
-<<<<<<< HEAD
-from requests import get
+from requests import post
 from msmarco import load_msmarco_queries, load_msmarco_qrels, extract_querie_relevance
-=======
-from requests import post
->>>>>>> 3a80af44
 
 RANK_PROFILE = sys.argv[1]
 RUN_ID = sys.argv[2]
@@ -27,51 +23,7 @@
     )
 
 
-<<<<<<< HEAD
-def vespa_search(query, rank_profile, hits=1000, offset=0):
-=======
-def load_msmarco_queries(queries_file_path):
-    print("Loading queries...")
-    queries = {}
-    with gzip.open(queries_file_path, "rt", encoding="utf8") as f:
-        tsvreader = csv.reader(f, delimiter="\t")
-        for [queryid, query] in tsvreader:
-            query = re.sub(r"[^\w ]", " ", query).lower()
-            queries[queryid] = query.strip()
-    return queries
-
-
-def load_msmarco_qrels(relevance_file_path):
-    """
-    Map query id to relevant doc ids
-
-    :return: For each queryid, the list of positive docids is qrel[queryid]
-    """
-    print("Loading query relevance judgements...")
-    qrel = {}
-    with gzip.open(relevance_file_path, "rt", encoding="utf8") as f:
-        tsvreader = csv.reader(f, delimiter="\t")
-        for [queryid, _, docid, rel] in tsvreader:
-            assert rel == "1"
-            if queryid in qrel:
-                qrel[queryid].add(docid)
-            else:
-                qrel[queryid] = set([docid])
-    return qrel
-
-
-def extract_querie_relevance(qrel, query_strings):
-    """Create output file with query id, query string and relevant doc"""
-    print("Extracting {0} queries...".format(len(qrel)))
-    query_relevance = {}
-    for qid in qrel.keys():
-        relevant_documents = ",".join([docid for docid in qrel[qid]])
-        query_relevance[qid] = (query_strings[qid], relevant_documents)
-    return query_relevance
-
-
 def vespa_search(query, rank_profile, grammar_any=False, hits=1000, offset=0):
->>>>>>> 3a80af44
     """
     Query Vespa and retrieve results in JSON format.
 
@@ -129,7 +81,9 @@
             start_time = time()
             for qid, (query, relevant_id) in query_relevance.items():
                 rr = 0
-                vespa_result = vespa_search(query=query, rank_profile=RANK_PROFILE, grammar_any=GRAMMAR_ANY)
+                vespa_result = vespa_search(
+                    query=query, rank_profile=RANK_PROFILE, grammar_any=GRAMMAR_ANY
+                )
                 ranking = parse_vespa_json(data=vespa_result)
                 for rank, hit in enumerate(ranking):
                     if hit[0] == relevant_id:
@@ -153,7 +107,9 @@
 def generate_search_results(queries):
     print("Generate search results ...")
     for qid, query in queries.items():
-        vespa_result = vespa_search(query=query, rank_profile=RANK_PROFILE, grammar_any=GRAMMAR_ANY)
+        vespa_result = vespa_search(
+            query=query, rank_profile=RANK_PROFILE, grammar_any=GRAMMAR_ANY
+        )
         ranking = parse_vespa_json(data=vespa_result)
         for rank, hit in enumerate(ranking):
             with open(OUTPUT_FILE, "a", encoding="utf8") as fout:
