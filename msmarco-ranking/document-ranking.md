<!-- Copyright Yahoo. Licensed under the terms of the Apache 2.0 license. See LICENSE in the project root.-->

![Vespa logo](https://vespa.ai/assets/vespa-logo-color.png)

# MS Marco Document Ranking
The baseline model for MS Marco *Document* Ranking using sparse lexical matching and a GBDT re-ranking model
trained using [LightGBM](https://github.com/microsoft/LightGBM). 
To enhance the first phase retrieval, 
a sequence-to-sequence neural network (T5) is used to perform document expansion with predicted queries. 
 
This initial baseline scores a MRR@100 of 0.355 on the **dev** and 0.312 on the **eval** set.
See [MS Marco Document Ranking Leaderboard](https://microsoft.github.io/MSMARCO-Document-Ranking-Submissions/leaderboard/).

# Vespa Document Schema
<pre>
schema doc {

  document doc {

    field title type string {
      indexing: summary | index
      index: enable-bm25
    }

    field text type string {
      indexing: summary | index
      index: enable-bm25
    }

    field url type string {
      indexing: summary | index
      index: enable-bm25
    }

    field id type string {
      indexing: summary |attribute
    }

    #Top-k prediction queries for this doc using T5 https://github.com/castorini/docTTTTTquery
    field doc_t5_query type array&lt;string&gt; {
      indexing: summary | index
      index: enable-bm25
    }
  }
} 
</pre> 

The original text fields plus an additional field from docTTTTTQuery is used by the retriever,
see Rodrigo Nogueira and Jimmy Lin paper: 
[From doc2query to docTTTTTquery](https://cs.uwaterloo.ca/~jimmylin/publications/Nogueira_Lin_2019_docTTTTTquery-v2.pdf). 
The authors have published their pre-generated model and we use their predictions directly as is.
The only difference from the original paper and implementation
is that suggested expansion queries are indexed as an array instead of a blob of text. 
This allows calculating ranking features which takes proximity into account. 

# Training (LTR)
This work uses the MS Marco train split to scrape features for learning to rank. 

For each positive relevant document a sample of 50 negatives (not relevant) is picked from the top-k retrieved documents
using the baseline BM25 function. This ensures that the re-ranking model is trained on the distribution of the retriever. 

In total 330,302 queries from the training set is used , with 16,845,191 total number of data points. 
The efficient [Vespa WeakAnd](https://docs.vespa.ai/en/using-wand-with-vespa.html)
query operator is used to retrieve efficiently without having to score all documents matching at least one of the query terms. 

A set of 15 [ranking features](https://docs.vespa.ai/en/reference/rank-features.html)
which are generally cheap to compute are used by the model.

LightGBM is used to train the GBDT re-ranking model. 
Vespa has great support for GBDT models and supports both 
[LightGBM](https://docs.vespa.ai/en/lightgbm.html) and [XGBoost](https://docs.vespa.ai/en/xgboost.html). 

## LightGBM hyper-parameters

<pre>
params = {
    'objective': 'lambdarank',
    'metric': 'ndcg',
    'eval_at': '5,10',
    'label_gain': [0,1],
    'lambdarank_truncation_level': 10,
    'eta':0.05,
    'num_leaves': 128,
    'min_data_in_leaf': 100,
    'feature_fraction':0.8
    }
</pre>

The final GBDT model consists of 533 trees, with up to 128 leaves. 
The training script is [here](src/main/python/train.py). 
T
o scrape features one can follow
[pyvespa collecting training data](https://pyvespa.readthedocs.io/en/latest/collect-training-data.html).

### Training output
<pre>
[LightGBM] [Info] Total Bins 2505
[LightGBM] [Info] Number of data points in the train set: 16845190, number of used features: 15
[1]     training's ndcg@5: 0.749873     training's ndcg@10: 0.770215    valid_1's ndcg@5: 0.353644      valid_1's ndcg@10: 0.391714
Training until validation scores don't improve for 50 rounds
[2]     training's ndcg@5: 0.783261     training's ndcg@10: 0.800121    valid_1's ndcg@5: 0.392956      valid_1's ndcg@10: 0.431421
[3]     training's ndcg@5: 0.792524     training's ndcg@10: 0.808461    valid_1's ndcg@5: 0.402466      valid_1's ndcg@10: 0.441569
[4]     training's ndcg@5: 0.795773     training's ndcg@10: 0.811582    valid_1's ndcg@5: 0.411093      valid_1's ndcg@10: 0.448714
[5]     training's ndcg@5: 0.797613     training's ndcg@10: 0.813361    valid_1's ndcg@5: 0.414653      valid_1's ndcg@10: 0.453241
[6]     training's ndcg@5: 0.799837     training's ndcg@10: 0.81526     valid_1's ndcg@5: 0.413973      valid_1's ndcg@10: 0.453484
[7]     training's ndcg@5: 0.801014     training's ndcg@10: 0.816459    valid_1's ndcg@5: 0.414625      valid_1's ndcg@10: 0.45447
[8]     training's ndcg@5: 0.801479     training's ndcg@10: 0.816772    valid_1's ndcg@5: 0.416506      valid_1's ndcg@10: 0.456094
[9]     training's ndcg@5: 0.802159     training's ndcg@10: 0.81744     valid_1's ndcg@5: 0.415425      valid_1's ndcg@10: 0.456132
</pre>

The serialized LightGBM model is deployed for serving using the following ranking profile. 
Re-ranking depth is set to 1K (per content node)
Note that the ranking profile inherits the ranking profile which used for feature scraping,
this avoids feature calculation drift, since the deployed model uses
the exact same feature definition as was used during training. 

<pre>
rank-profile ltr inherits ltr-scrape {
    num-threads-per-search: 12
    second-phase {
      expression: lightgbm("docranker.json")
      rerank-count: 1000
    }
  }
</pre>


# Ranking Evaluation 
See Vespa on the [MS Marco Document Ranking Leaderboard](https://microsoft.github.io/MSMARCO-Document-Ranking-Submissions/leaderboard/)

  **MS Marco Judgements** 

The official metric on MS Marco is [MRR@100](https://en.wikipedia.org/wiki/Mean_reciprocal_rank). 
 
**Dev MRR@100 = 0.355**,
**Eval MRR@100 = 0.312** 

A baseline bm25 model has MRR@100 around 0.161 on the Eval set.

# Run Time Serving Performance
Vespa's evaluation of GBDT models is hyper optimized after 20 years of using GBDT at scale 
so end to end serving time is roughly 20 ms. 
 
Vespa supports using multiple threads per *query* and in our experiment we use up to 12 threads per query. 


# Query API Example 
See the top two documents ranked for the question *when was nelson mandela born* below.

![Vespa Response for when was nelson mandela born](img/screen.png)


# Quick start

Make sure to read and agree to the terms and conditions of the 
[MS Marco Team](https://microsoft.github.io/msmarco/) before downloading the dataset by using the *ir_datasets* package. 

The following is a recipe on how to get started with a tiny set of sample data.
The sample data only contains the first 1000 documents of the full MS Marco dataset,
but this should be able to run on for instance a laptop.
For the full dataset to recreate the evaluation results, see later section.

Requirements:

* [Docker](https://www.docker.com/) Desktop installed and running. 6GB available memory for Docker is recommended.
  Refer to [Docker memory](https://docs.vespa.ai/en/operations/docker-containers.html#memory)
  for details and troubleshooting
* Operating system: Linux, macOS or Windows 10 Pro (Docker requirement)
* Architecture: x86_64
* Minimum 6GB memory dedicated to Docker (the default is 2GB on macOS).
* [Homebrew](https://brew.sh/) to install [Vespa CLI](https://docs.vespa.ai/en/vespa-cli.html), or download
  a vespa cli release from [Github releases](https://github.com/vespa-engine/vespa/releases).
* [Java 11](https://openjdk.java.net/projects/jdk/11/) installed.
* [Apache Maven](https://maven.apache.org/install.html) This sample app uses custom Java components and Maven is used
  to build the application.
* zstd: `brew install zstd`
* Operating system: macOS or Linux, Architecture: x86_64

Validate Docker resource settings, should be minimum 6GB:

<pre>
$ docker info | grep "Total Memory"
</pre>

Install [Vespa CLI](https://docs.vespa.ai/en/vespa-cli.html).

<pre >
$ brew install vespa-cli
</pre>

Set target env, it's also possible to deploy to [Vespa Cloud](https://cloud.vespa.ai/)
using target cloud.

For local deployment using docker image use

<pre data-test="exec">
<<<<<<< HEAD
$ vespa config set target local
=======
$ mkdir -p src/main/application/models
$ curl -L -o src/main/application/models/docranker.json.zst \
  https://data.vespa.oath.cloud/sample-apps-data/docranker.json.zst 
$ zstd -d src/main/application/models/docranker.json.zst 
>>>>>>> 8aef5581
</pre>

For cloud deployment using [Vespa Cloud](https://cloud.vespa.ai/) use

<pre>
$ vespa config set target cloud
$ vespa config set application tenant-name.myapp.default
$ vespa api-key
$ vespa cert
</pre>

See also [Cloud Vespa getting started guide](https://cloud.vespa.ai/en/getting-started). It's possible
to switch between local deployment and cloud deployment by changing the `config target`.

Pull and start the vespa docker container image:

<pre data-test="exec">
$ docker pull vespaengine/vespa
$ docker run --detach --name vespa --hostname vespa-container \
  --publish 8080:8080 --publish 19071:19071 \
  vespaengine/vespa
</pre>

Verify that configuration service (deploy api) is ready

<pre data-test="exec">
$ vespa status deploy --wait 300
</pre>

Download this sample application

<pre data-test="exec">
$ cd /Users/bergum/cloud-ultimate/sample-apps/msmarco-ranking/
</pre>

Download GBDT model which is used by [document ranking](document-ranking.md),
this step is required since both passage and document ranking is represented
in the same sample application.

<pre data-test="exec">
$ mkdir -p src/main/application/models
$ curl -L -o src/main/application/models/docranker.json.zst \
  https://data.vespa.oath.cloud/sample-apps-data/docranker.json.zst 
$ zstd -f -d src/main/application/models/docranker.json.zst 
</pre>

## Build the application package.
This step also downloads the three ONNX models used in this application package. The download
script used is found [here](src/main/bash/download_models.sh).

#<pre data-test="exec" data-test-expect="BUILD SUCCESS" data-test-timeout="300">
#$ mvn clean package -U
#</pre>

Make sure that the used Java version is 11.
The above mvn command will download models, build and package the vespa application package.

Deploy the application. This step deploys the application package built in the previous step:

<pre data-test="exec" data-test-assert-contains="Success">
$ vespa deploy --wait 300
</pre>

Wait for the application endpoint to become available

<pre data-test="exec">
$ vespa status --wait 300
</pre>

Running [Vespa System Tests](https://docs.vespa.ai/en/reference/testing.html)
which runs a set of basic tests to verify that the application is working as expected.
<pre data-test="exec" data-test-assert-contains="Success">
$ vespa test src/test/application/tests/system-test/passage-ranking-system-test.json
</pre>
<pre data-test="exec" data-test-assert-contains="Success">
$ vespa test src/test/application/tests/system-test/document-ranking-system-test.json
</pre>



## Feeding Sample Data
Feed the sample documents using the [vespa-feed-client](https://docs.vespa.ai/en/vespa-feed-client.html).

Download feeding client
<pre data-test="exec">
$ curl -L -o vespa-feed-client-cli.zip \
    https://search.maven.org/remotecontent?filepath=com/yahoo/vespa/vespa-feed-client-cli/7.527.20/vespa-feed-client-cli-7.527.20-zip.zip
$ unzip -o vespa-feed-client-cli.zip
</pre>

### Download sample feed files

<pre data-test="exec">
$ curl -L -o sample-feed/sample_regular_fields.jsonl.zst \
    https://data.vespa.oath.cloud/sample-apps-data/sample_regular_fields.jsonl.zst 

$ curl -L -o sample-feed/sample_doc_t5_query.jsonl.zst \
    https://data.vespa.oath.cloud/sample-apps-data/sample_doc_t5_query.jsonl.zst

$ zstd -d sample-feed/sample_regular_fields.jsonl.zst 

$ zstd -d sample-feed/sample_doc_t5_query.jsonl.zst 
</pre>

Feed the data

<pre data-test="exec">
$ ./vespa-feed-client-cli/vespa-feed-client \
    --file sample-feed/sample_regular_fields.jsonl --endpoint http://localhost:8080
</pre>

<pre data-test="exec">
$ ./vespa-feed-client-cli/vespa-feed-client \
    --file sample-feed/sample_doc_t5_query.jsonl --endpoint http://localhost:8080
</pre>

Now all the data is in place and one can play around with the query interface (Though only searching 1K documents).

View a sample document:
<pre data-test="exec" data-test-assert-contains="what is machacado">
$ curl -s http://localhost:8080/document/v1/msmarco/doc/docid/D1840066 | \
    python3 -m json.tool
</pre>

Do a query:
<pre data-test="exec" data-test-assert-contains="0.153">
$ curl -s "http://localhost:8080/search/?query=what%20is%20the%20definition%20of%20business%20law?&ranking=ltr&restrict=doc" | \
    python3 -m json.tool
</pre>

The data set is small, but one gets a feel for how the data and how the document to query expansion work. 
Note that negative relevance scores from the GBDT evaluation is normal. 

Shutdown and remove the Docker container:
<pre data-test="after">
$ docker rm -f vespa
</pre>


## Full Evaluation 
Using full dataset, all 3.2M documents.
Download and index the entire data set, including the document to query expansion. 

<pre>
$ python3 -m pip install ir_datasets tqdm requests
</pre>

### Download all documents 
<pre>
$ ir_datasets export msmarco-document/train docs --format jsonl | \
  ./src/main/python/document-feed.py > all-feed.jsonl
</pre>


## Doc to query document expansion
For document expansion we use [docTTTTTquery](https://github.com/castorini/docTTTTTquery) 
Follow the instructions at 
[https://github.com/castorini/docTTTTTquery#per-document-expansion](https://github.com/castorini/docTTTTTquery#per-document-expansion),
but replace *paste -d" "* with *paste -d"#"*
and modify the *generate_output_dict* in *convert_msmarco_doc_to_anserini.py* to emit Vespa json instead:

<pre>
def generate_output_dict(doc, predicted_queries):
    doc_id = doc[0]
    preds = []
    for s in predicted_queries:
      s = s.strip().split("#")
      for k in s:
        preds.append(k)
    update = {
      "update": "id:msmarco:doc::{}".format(doc_id),
      "fields": {
        "doc_t5_query": {
         "assign": preds
        }
      }
    }
    return update
</pre>

Then run the script with --output_docs_path *doc_t5_query_updates.jsonl*.

Place the output file *doc_t5_query_updates.json* in the directory of the sample app. ($SAMPLE_APP)

<pre>
$ vespa-feed-client --file all-feed.jsonl --endpoint http://localhost:8080
</pre>

<pre>
$ vespa-feed-client --file doc_t5_query_updates.jsonl --endpoint http://localhost:8080
</pre>


## Query Evaluation
The following script will run all queries from the MS Marco document ranking **dev** split. 
Change the endpoint to point to your Vespa instance.
Since MS Marco is using MRR@100 we fetch at most 100 hits.

<pre>
$ ./src/main/python/evaluate_run.py --retriever sparse --rank_profile ltr --query_split dev \
  --wand_field default --wand_hits 500 --phase_count 1000 --run_file ltr.run.txt
</pre>

Evaluate the run file *ltr.run.txt* by using the 
[official ms marco eval script](https://raw.githubusercontent.com/microsoft/MSMARCO-Document-Ranking-Submissions/main/eval/ms_marco_doc_eval.py).

<pre>
$ curl -L -o msmarco-docdev-qrels.tsv.gz \
  https://msmarco.blob.core.windows.net/msmarcoranking/msmarco-docdev-qrels.tsv.gz
$ curl -L -o ms_marco_doc_eval.py \
  https://raw.githubusercontent.com/microsoft/MSMARCO-Document-Ranking-Submissions/main/eval/ms_marco_doc_eval.py
$ gunzip msmarco-docdev-qrels.tsv.gz
$ python3 ms_marco_doc_eval.py --run ltr.run.txt --judgments msmarco-docdev-qrels.tsv  
</pre>

The above with the full corpus and with doc_t5_query should produce the following on the *dev* split:
<pre>
Quantity of Documents ranked for each query is as expected. Evaluating
#####################
MRR @100: 0.3546129653558302
QueriesRanked: 5193
#####################
</pre>

If you want to alter the application and submit to the leaderboard
you can generate a run for the **eval** query split by: 

<pre>
$ ./src/main/python/evaluate_document_run.py --retriever sparse --rank_profile ltr \
  --query_split eval --wand_field default --wand_hits 500 --phase_count 1000 --run_file eval.run.txt           
</pre>

The **eval** set relevancy judgements are hidden. To submit to the MS MARCO document ranking see 
[this repo](https://github.com/microsoft/MSMARCO-Document-Ranking-Submissions).<|MERGE_RESOLUTION|>--- conflicted
+++ resolved
@@ -194,14 +194,7 @@
 For local deployment using docker image use
 
 <pre data-test="exec">
-<<<<<<< HEAD
 $ vespa config set target local
-=======
-$ mkdir -p src/main/application/models
-$ curl -L -o src/main/application/models/docranker.json.zst \
-  https://data.vespa.oath.cloud/sample-apps-data/docranker.json.zst 
-$ zstd -d src/main/application/models/docranker.json.zst 
->>>>>>> 8aef5581
 </pre>
 
 For cloud deployment using [Vespa Cloud](https://cloud.vespa.ai/) use
@@ -234,7 +227,7 @@
 Download this sample application
 
 <pre data-test="exec">
-$ cd /Users/bergum/cloud-ultimate/sample-apps/msmarco-ranking/
+$ vespa clone msmarco-ranking myapp && cd myapp
 </pre>
 
 Download GBDT model which is used by [document ranking](document-ranking.md),
