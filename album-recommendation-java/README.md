--- conflicted
+++ resolved
@@ -138,11 +138,7 @@
     ```
     mvn clean vespa:compileVersion -DapiKeyFile=$HOME/Downloads/TENANTNAME.pem
     mvn -P fat-test-application \
-<<<<<<< HEAD
     -Dvespa.compile.version="$(cat target/vespa.compile.version)" \
-=======
-    -Dvespaversion="$(cat target/vespa.compile.version)" \
     -DapiKeyFile=$HOME/Downloads/TENANTNAME.pem \
->>>>>>> 1b4564b4
     package vespa:submit
     ```